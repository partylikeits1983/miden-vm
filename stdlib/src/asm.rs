--- conflicted
+++ resolved
@@ -160,93 +160,33 @@
     storew.local.0
 
     movup.9
-<<<<<<< HEAD
     loadw.mem
     movup.8
     pushw.mem
-=======
-    u32overflowing_add
-    drop
-    u32overflowing_add
-    drop
-
-    dup.1
-    dup.6
-    movup.10
-    u32overflowing_add
-    drop
-    u32overflowing_add
-    drop
-    swap.2
-    drop
-
-    dup.2
-    dup.7
-    movup.10
-    u32overflowing_add
-    drop
-    u32overflowing_add
-    drop
-    swap.3
-    drop
-
-    dup.3
-    dup.8
-    movup.10
-    u32overflowing_add
-    drop
-    u32overflowing_add
-    drop
-    swap.4
-    drop
-
-    # -----
->>>>>>> 373a5934
 
     movup.8
     dup.5
-    u32add3.unsafe
+    u32unchecked_add3
     drop
 
     swap
     movup.8
     dup.6
-    u32add3.unsafe
-    drop
-    swap
-
-<<<<<<< HEAD
+    u32unchecked_add3
+    drop
+    swap
+
     movup.2
     dup.6
     movup.9
-    u32add3.unsafe
-=======
-    movup.4
-    u32overflowing_add
-    drop
-
-    swap
-    movup.4
-    u32overflowing_add
-    drop
-    swap
-    
-    movup.2
-    movup.4
-    u32overflowing_add
->>>>>>> 373a5934
+    u32unchecked_add3
     drop
     movdn.2
 
     movup.3
-<<<<<<< HEAD
     dup.7
     movup.9
-    u32add3.unsafe
-=======
-    movup.4
-    u32overflowing_add
->>>>>>> 373a5934
+    u32unchecked_add3
     drop
     movdn.3
 
@@ -279,59 +219,24 @@
     pushw.mem
 
     dup.4
-<<<<<<< HEAD
-    u32add.unsafe
+    u32overflowing_add
     drop
 
     swap
     dup.5
-    u32add.unsafe
+    u32overflowing_add
     drop
     swap
 
     movup.2
     dup.6
-    u32add.unsafe
+    u32overflowing_add
     drop
     movdn.2
 
     movup.3
     dup.7
-    u32add.unsafe
-=======
-    movup.9
-    u32overflowing_add
-    drop
-    u32overflowing_add
-    drop
-    
-    dup.1
-    dup.6
-    movup.10
-    u32overflowing_add
-    drop
-    u32overflowing_add
-    drop
-    swap.2
-    drop
-    
-    dup.2
-    dup.7
-    movup.10
-    u32overflowing_add
-    drop
-    u32overflowing_add
-    drop
-    swap.3
-    drop
-    
-    dup.3
-    dup.8
-    movup.10
-    u32overflowing_add
-    drop
-    u32overflowing_add
->>>>>>> 373a5934
+    u32overflowing_add
     drop
     movdn.3
 
@@ -365,27 +270,27 @@
 
     movup.4
     dup.8
-    u32add3.unsafe
+    u32unchecked_add3
     drop
 
     swap
     movup.4
     dup.8
-    u32add3.unsafe
+    u32unchecked_add3
     drop
     swap
 
     movup.2
     movup.4
     dup.8
-    u32add3.unsafe
+    u32unchecked_add3
     drop
     movdn.2
 
     movup.3
     movup.4
     dup.8
-    u32add3.unsafe
+    u32unchecked_add3
     drop
     movdn.3
 
@@ -415,47 +320,25 @@
 
     movupw.3
 
-<<<<<<< HEAD
     dup.4
-    u32add.unsafe
-=======
-    dupw.1              # copy d
-    
-    movup.4
-    u32overflowing_add
->>>>>>> 373a5934
-    drop
-
-    swap
-<<<<<<< HEAD
+    u32overflowing_add
+    drop
+
+    swap
     dup.5
-    u32add.unsafe
-=======
-    movup.4
-    u32overflowing_add
->>>>>>> 373a5934
-    drop
-    swap
-
-    movup.2
-<<<<<<< HEAD
+    u32overflowing_add
+    drop
+    swap
+
+    movup.2
     dup.6
-    u32add.unsafe
-=======
-    movup.4
-    u32overflowing_add
->>>>>>> 373a5934
+    u32overflowing_add
     drop
     movdn.2
 
     movup.3
-<<<<<<< HEAD
     dup.7
-    u32add.unsafe
-=======
-    movup.4
-    u32overflowing_add
->>>>>>> 373a5934
+    u32overflowing_add
     drop
     movdn.3
 
@@ -517,66 +400,33 @@
     storew.local.0
 
     movup.9
-<<<<<<< HEAD
     loadw.mem
     movup.8
     pushw.mem
 
     movup.8
     dup.6
-    u32add3.unsafe
-=======
-    u32overflowing_add
-    drop
-    u32overflowing_add
->>>>>>> 373a5934
+    u32unchecked_add3
     drop
 
     swap
     movup.8
     dup.7
-<<<<<<< HEAD
-    u32add3.unsafe
-=======
-    movup.10
-    u32overflowing_add
-    drop
-    u32overflowing_add
-    drop
-    swap.2
->>>>>>> 373a5934
+    u32unchecked_add3
     drop
     swap
 
     movup.2
     movup.8
     dup.8
-<<<<<<< HEAD
-    u32add3.unsafe
-=======
-    movup.10
-    u32overflowing_add
-    drop
-    u32overflowing_add
-    drop
-    swap.3
->>>>>>> 373a5934
+    u32unchecked_add3
     drop
     movdn.2
 
     movup.3
     movup.8
     dup.5
-<<<<<<< HEAD
-    u32add3.unsafe
-=======
-    movup.10
-    u32overflowing_add
-    drop
-    u32overflowing_add
-    drop
-    swap.4
->>>>>>> 373a5934
+    u32unchecked_add3
     drop
     movdn.3
 
@@ -608,27 +458,15 @@
     movup.12
     pushw.mem
 
-<<<<<<< HEAD
     movup.2
     dup.7
-    u32add.unsafe
-=======
-    dup.2
-    dup.8
-    u32overflowing_add
->>>>>>> 373a5934
+    u32overflowing_add
     drop
     movdn.2
 
-<<<<<<< HEAD
     movup.3
     dup.4
-    u32add.unsafe
-=======
-    dup.3
-    dup.5
-    u32overflowing_add
->>>>>>> 373a5934
+    u32overflowing_add
     drop
     movdn.3
 
@@ -670,67 +508,29 @@
     pushw.local.0
     swapw
 
-<<<<<<< HEAD
     movup.4
     dup.9
-    u32add3.unsafe
+    u32unchecked_add3
     drop
 
     swap
     movup.4
     dup.9
-    u32add3.unsafe
-=======
+    u32unchecked_add3
+    drop
+    swap
+
+    movup.2
+    movup.4
+    dup.9
+    u32unchecked_add3
+    drop
+    movdn.2
+
+    movup.3
+    movup.4
     dup.5
-    movup.9
-    u32overflowing_add
-    drop
-    u32overflowing_add
-    drop
-
-    dup.1
-    dup.7
-    movup.10
-    u32overflowing_add
-    drop
-    u32overflowing_add
-    drop
-    swap.2
->>>>>>> 373a5934
-    drop
-    swap
-
-<<<<<<< HEAD
-    movup.2
-    movup.4
-    dup.9
-    u32add3.unsafe
-=======
-    dup.2
-    dup.8
-    movup.10
-    u32overflowing_add
-    drop
-    u32overflowing_add
-    drop
-    swap.3
->>>>>>> 373a5934
-    drop
-    movdn.2
-
-    movup.3
-    movup.4
-    dup.5
-<<<<<<< HEAD
-    u32add3.unsafe
-=======
-    movup.10
-    u32overflowing_add
-    drop
-    u32overflowing_add
-    drop
-    swap.4
->>>>>>> 373a5934
+    u32unchecked_add3
     drop
     movdn.3
 
@@ -760,27 +560,15 @@
 
     movupw.3
 
-<<<<<<< HEAD
     movup.2
     dup.7
-    u32add.unsafe
-=======
-    dup.2
-    dup.8
-    u32overflowing_add
->>>>>>> 373a5934
+    u32overflowing_add
     drop
     movdn.2
 
-<<<<<<< HEAD
     movup.3
     dup.4
-    u32add.unsafe
-=======
-    dup.3
-    dup.5
-    u32overflowing_add
->>>>>>> 373a5934
+    u32overflowing_add
     drop
     movdn.3
 
