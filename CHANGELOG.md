--- conflicted
+++ resolved
@@ -1,6 +1,7 @@
 # Changelog
 
-<<<<<<< HEAD
+## 0.11.0 (TBD)
+
 ## 0.10.3 (2024-08-12)
 
 #### Enhancements
@@ -15,11 +16,6 @@
 - [BREAKING] Moved `Library` and `KernelLibrary` exports to the root of the `miden-assembly` crate. (#1445).
 
 ## 0.10.2 (2024-08-10)
-=======
-## 0.11.0 (TBD)
-
-## 0.10.1 (2024-08-10)
->>>>>>> 43c4e39f
 
 #### Enhancements
 
