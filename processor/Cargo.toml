[package]
name = "miden-processor"
version = "0.2.0"
description = "Miden VM processor"
authors = ["miden contributors"]
readme = "README.md"
license = "MIT"
repository = "https://github.com/maticnetwork/miden"
categories = ["emulators", "no-std"]
keywords = ["miden", "virtual-machine"]
edition = "2021"
rust-version = "1.57"

[lib]
bench = false
doctest = false

[features]
default = ["std"]
std = ["vm-core/std", "winterfell/std", "winter-utils/std"]

[dependencies]
log = "0.4.14"
vm-core = { package = "miden-core", path = "../core", version = "0.2", default-features = false }
winterfell = { package = "winter-prover", version = "0.3", default-features = false }
winter-utils = { package = "winter-utils", version = "0.3", default-features = false  }

[dev-dependencies]
logtest = { version = "2.0.0", default-features = false  }
<<<<<<< HEAD
num-bigint = "0.4"
proptest = "1.0.0"
rand-utils = { package = "winter-rand-utils", version = "0.3" }
sha2 = "0.10.2"
blake3 = "1.3.1"
sha3 = "0.10.1"
=======
rand-utils = { package = "winter-rand-utils", version = "0.3" }
>>>>>>> 2a1680c1
<|MERGE_RESOLUTION|>--- conflicted
+++ resolved
@@ -27,13 +27,4 @@
 
 [dev-dependencies]
 logtest = { version = "2.0.0", default-features = false  }
-<<<<<<< HEAD
-num-bigint = "0.4"
-proptest = "1.0.0"
-rand-utils = { package = "winter-rand-utils", version = "0.3" }
-sha2 = "0.10.2"
-blake3 = "1.3.1"
-sha3 = "0.10.1"
-=======
-rand-utils = { package = "winter-rand-utils", version = "0.3" }
->>>>>>> 2a1680c1
+rand-utils = { package = "winter-rand-utils", version = "0.3" }