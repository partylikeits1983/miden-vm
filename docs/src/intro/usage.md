--- conflicted
+++ resolved
@@ -55,7 +55,12 @@
 ```
 This will run the example code to completion and will output the top element remaining on the stack.
 
-<<<<<<< HEAD
+If you want the output of the program in a file, you can use the `--output` or `-o` flag and specify the path to the output file. For example:
+```
+./target/release/miden run -a miden/examples/fib/fib.masm -o fib.out
+```
+This will dump the output of the program into the `fib.out` file. The output file will contain the state of the stack at the end of the program execution.
+
 ## Miden Development Tooling
 
 ### Miden Debugger
@@ -80,15 +85,6 @@
 ```
 
 ### REPL
-=======
-If you want the output of the program in a file, you can use the `--output` or `-o` flag and specify the path to the output file. For example:
-```
-./target/release/miden run -a miden/examples/fib/fib.masm -o fib.out
-```
-This will dump the output of the program into the `fib.out` file. The output file will contain the state of the stack at the end of the program execution.
-
-## REPL
->>>>>>> cff36239
 
 The Miden Read–eval–print loop (REPL) is a Miden shell that allows for quick and easy debugging of Miden assembly. After the REPL gets initialized, you can execute any Miden instruction, undo executed instructions, check the state of the stack and memory at a given point, and do many other useful things! When the REPL is exited, a `history.txt` file is saved. One thing to note is that all the REPL native commands start with an `!` to differentiate them from regular assembly instructions. The REPL currently supports the following commands:
 
